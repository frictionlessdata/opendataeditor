import * as React from 'react'
import * as zustand from 'zustand'
import create from 'zustand/vanilla'
import { assert } from 'ts-essentials'
import { Client } from '../../client'
import { IFile } from '../../interfaces'
import { ApplicationProps } from './Application'

export interface State {
  client: Client
  file?: IFile
  isWelcome?: boolean
  initialUpload?: boolean
  initialDataPackage?: boolean

  // General

  setIsWelcome: (isWelcome: boolean) => void
  countFiles: () => Promise<void>
  selectResource: (path?: string) => void
<<<<<<< HEAD
  setIsWelcome: (value: boolean) => void
  setInitialUpload: (value: boolean) => void
  setInitialDataPackage: (value: boolean) => void
=======
>>>>>>> 934d7636
}

export function createStore(props: ApplicationProps) {
  return create<State>((set, get) => ({
    ...props,

    // General

    setIsWelcome: (isWelcome) => set({ isWelcome }),
    countFiles: async () => {
      const { client } = get()
      const { count } = await client.fileCount()
      if (!count) set({ isWelcome: true })
    },
    selectResource: async (path) => {
      if (!path) return
      const { client } = get()
      const { file } = await client.fileRead({ path })
      set({ file })
    },
    setInitialUpload: (initialUpload) => {
      set({ initialUpload })
    },
    setInitialDataPackage: (initialDataPackage) => {
      set({ initialDataPackage })
    },
  }))
}

export function useStore<R>(selector: (state: State) => R): R {
  const store = React.useContext(StoreContext)
  assert(store, 'store provider is required')
  return zustand.useStore(store, selector)
}

const StoreContext = React.createContext<zustand.StoreApi<State> | null>(null)
export const StoreProvider = StoreContext.Provider<|MERGE_RESOLUTION|>--- conflicted
+++ resolved
@@ -18,12 +18,8 @@
   setIsWelcome: (isWelcome: boolean) => void
   countFiles: () => Promise<void>
   selectResource: (path?: string) => void
-<<<<<<< HEAD
-  setIsWelcome: (value: boolean) => void
   setInitialUpload: (value: boolean) => void
   setInitialDataPackage: (value: boolean) => void
-=======
->>>>>>> 934d7636
 }
 
 export function createStore(props: ApplicationProps) {
