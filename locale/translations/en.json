{
<<<<<<< HEAD
    "uploading": "Uploading",
    "uploaded": "Uploaded",
=======
    "export-error": "Export error",
    "export-error-message": "An error occurred while exporting the table",
    "select-metadata-format": "Select metadata format to export information about the table",
    "data-resource-json": "Data Resource (JSON)",
    "table-schema-json": "Table Schema (JSON)",
    "export": "Export",
    "export-metadata": "Export Metadata",
>>>>>>> f7cb8a84
    "row-number": "Row Number",
    "found": "found",
    "added": "added",
    "creating-folder": "Creating a folder",
    "error-creating-folder": "Error creating folder",
    "saving-updated-table": "Saving the updated table",
    "file-too-large": "If the file is large, this may take some time",
    "error-saving-changes": "Error saving changes",
    "deleting-selected": "Deleting selected",
    "error-deleting": "Error deleting",
    "renaming-selected": "Renaming selected",
    "error-renaming": "Error renaming",
    "select": "Select",
    "generating": "Generating",
    "error": "Error",
    "language": "Language",
    "about": "About",
    "quit": "Quit",
    "copy": "Copy",
    "cut": "Cut",
    "paste": "Paste",
    "sort-ascending": "Sort ascending",
    "sort-descending": "Sort descending",
    "unsort": "Unsort",
    "pagination-page": "Page",
    "pagination-of": "of",
    "pagination-per-page": "Results per page",
    "pagination-showing": "Showing",
    "report-issue": "Report an issue",
    "rename-column": "Rename column",
    "enter-new-column-name": "Enter new column name:",
    "name-must-not-be-blank": "Name must not be blank",
    "name-must-be-unique": "Name must be unique",
    "name-not-vald": "Name is not valid",
    "ai": "AI",
    "keys": "Keys",
    "welcome-screen-image": "Welcome Screen Image",
    "create": "Create",
    "open-explore-tables": "Open & explore tables",
    "detect-errors-generate-report": "Detect errors and generate a report",
    "save-download-work": "Save & download your work",
    "welcome-to-ODE": "Welcome to the Open Data Editor!",
    "alt-welcome-screen-image": "Welcome Screen Image",
    "welcomebanner-description": "The ODE helps data practitioners with no coding skills to explore tabular data and detect errors in an easier way. Advanced users can also edit metadata and publish their work.<br /><br /> The OKFN team aims to add other data formats in the future.",
    "link-check-blog": "Check our blog for updates",
    "get-started": "Get Started",
    "welcomebanner-dont-show-again": "Don't show this screen on the next launch",
    "powered-by-frictionless": "This project is open source and powered by",
    "how-ODE-handles-your-files": "How the ODE handles your imported files",
    "openlocationbanner-description": "The tool makes a copy of your selections into the ODE folder on your Computer. Any changes will be made to these copies, while the original data remains unchanged.",
    "openlocation-dont-show-again": "Don't show next time",
    "okay": "Okay",
    "ok": "Ok",
    "next": "Next",
    "back": "Back",
    "back-to-list": "Back to list",
    "alt-open-file-location": "Open File Location Slide",
    "open-file-location": "Open File Location",
    "upload-your-data": "Upload your data",
    "create-an-issue": "create an issue",
    "sharing-contents-if-possible": "sharing the file contents <1>(if possible)</1>",
    "ODE-supports-CSV-Excel-files": "The ODE supports Excel & csv files",
    "links-online-tables": "You can also add links to online tables",
    "create-folder": "Create folder",
    "create-new-folder": "Create new folder",
    "Create": "Create",
    "user-guide": "User guide",
    "report-an-issue": "Report an issue",
    "from-your-computer": "From your computer",
    "add-external-data": "Add external data",
    "add-folders": "Add one or more folders",
    "add-xsl-or-csv-files": "Add one or more Excel or csv files",
    "link-external-table": "Link to the external table:",
    "add": "Add",
    "aria-tabs-component": "Tabs Component",
    "enter-or-paste-url": "Enter or paste URL",
    "error-url-blank": "The URL is blank",
    "error-url-not-valid": "The URL is not valid",
    "error-google-sheets-address-invalid": "The Google Sheets URL is not valid or the table is not publically available",
    "error-url-not-table": "The URL is not associated with a table",
    "error-file-size-exceeds-10mb": "The total size of the files exceeds 10MB. This operation might take some time...",
    "checking-errors": "Checking errors",
    "rename": "Rename",
    "file": "File",
    "folder": "Folder",
    "delete": "Delete",
    "open-fileorfolder-location": "Open {{fileOrFolder, lowercase}} Location",
    "context-menu-delete-description": "Only removes this element from the ODE folder",
    "context-menu-openlocation-description": "The ODE folder where this {{fileOrFolder}} exists",
    "metadata": "Metadata",
    "errors-report": "Errors report",
    "source": "Source",
    "chat-AI": "Chat AI",
    "undo": "Undo",
    "redo": "Redo",
    "new-file": "New file",
    "new-folder": "New folder",
    "external-data": "External data",
    "publish": "Publish",
    "publishing": "Publishing",
    "published": "Published",
    "edit": "Edit",
    "view": "View",
    "toggle-metadata": "Toggle Metadata Panel",
    "toggle-errors": "Toggle Errors Panel",
    "toggle-source": "Toggle Source Panel",
    "help": "Help",
    "ODE-user-guide": "ODE User guide",
    "name-new-folder": "Name of the new folder",
    "save": "Save",
    "name-new-filefolder": "Name of new {{ fileOrFolder, lowercase }}",
    "rename-filefolder": "Rename {{ fileOrFolder, lowercase }}",
    "no": "No",
    "delete-filefolder": "Delete {{ fileOrFolder, lowercase }}",
    "are-you-sure-delete-elements": "Are you sure you want to delete these elements?",
    "are-you-sure-delete-filefolder": "Are you sure you want to delete this {{ fileOrFolder, lowercase }}?",
    "cancel": "Cancel",
    "dialog": "Dialog",
    "loading": "Loading",
    "confirm": "Confirm",
    "close": "close",
    "save-changes": "Save changes",
    "unsaved-changes": "Unsaved changes",
    "discard": "Discard",
    "unsaved-changes-dialog-description": "There are unsaved changes. Please, click save or cancel.",
    "publish-dataset": "Publish dataset",
    "dataset": "Dataset",
    "base-url": "Base Url",
    "allow-update": "Allow Update",
    "api-key": "API Key",
    "user": "User",
    "repo": "Repo",
    "email": "Email",
    "email-not-valid": "Email is not valid.",
    "description": "Description",
    "author": "Author",
    "failed-open-project": "<strong>Failed to open the project</strong>. Please",
    "preview-not-available": "Preview is not available for this file format",
    "accept": "accept",
    "enter-openAI-key": "Please enter your OpenAI API key:",
    "open-AI-key": "OpenAI API Key",
    "AI-assistant-default-prompt": "suggest improvements to the names of the columns in the table and provide descriptions for each of them",
    "assistant-step-dialog": "If you proceed, the Open Data Editor will only share the names of the columns in your table to suggest improvements to the titles and descriptions associated with them. Do you want to proceed?",
    "AI-assistant-enter-prompt": "Please enter your prompt to the AI assistant:",
    "AI-assistant": "AI Assistant",
    "alt-image-folder-dialog": "Image Folder Dialog",
    "alt-icon-upload-file": "Icon-Upload File",
    "aria-file-upload-tabs": "File Upload Tabs",
    "resource": "Resource",
    "integrity": "Integrity",
    "licenses": "Licenses",
    "add-license": "Add license",
    "contributors": "Contributors",
    "add-contributor": "Add contributor",
    "sources": "Sources",
    "add-source": "Add source",
    "dialect": "Dialect",
    "schema": "Schema",
    "fields": "Fields",
    "foreign-keys": "Foreign Keys",
    "add-foreign-key": "Add foreign key",
    "search": "Search",
    "name": "Name",
    "name-not-valid": "Name is not valid.",
    "type": "Type",
    "title": "Title",
    "title-not-valid": "Title is not valid.",
    "path": "Path",
    "path-required": "Path is required",
    "scheme": "Scheme",
    "format": "Format",
    "encoding": "Encoding",
    "media-type": "Media type",
    "hash": "Hash",
    "bytes": "Bytes",
    "rows": "Rows",
    "select-license": "Select the license",
    "type-to-search": "Type to search",
    "remove": "Remove",
    "role": "Role",
    "comment-char": "Comment Char",
    "comment-rows": "Comment Rows",
    "header": "Header",
    "header-rows": "Header rows",
    "header-join": "Header join",
    "header-case": "Header case",
    "no-options-available-for-format": "No options available for this format",
    "unknown": "Unknown",
    "delimiter": "Delimiter",
    "line-terminator": "Line Terminator",
    "quote-char": "Quote Char",
    "double-quote": "Double Quote",
    "escape-char": "Escape Char",
    "null-sequence": "Null Sequence",
    "skip-initial-space": "Skip Initial Space",
    "Keys": "Keys",
    "keyed": "Keyed",
    "property": "Property",
    "sheet": "Sheet",
    "sheet-not-valid": "Sheet is not valid.",
    "fill-merged-cells": "Fill Merged Cells",
    "preserve-formatting": "Preserve Formatting",
    "adjust-floating-point-error": "Adjust Floating Point Error",
    "stringified": "Stringified",
    "primary-key": "Primary Key",
    "missing-values": "Missing Values",
    "rdf-type": "RDF Type",
    "array-item": "Array Item",
    "true-values": "True Values",
    "false-values": "False Values",
    "bare-number": "Bare Number",
    "float-number": "Float Number",
    "decimal-char": "Decimal Char",
    "group-char": "Group Char",
    "required": "Required",
    "minimum": "Minimum",
    "minimum-not-valid": "Minimum value is not valid",
    "maximum": "Maximum",
    "maximum-not-valid": "Maximum value is not valid",
    "min-length": "Min Length",
    "max-length": "Max Length",
    "pattern": "Pattern",
    "enum": "Enum",
    "source-field": "Source Field",
    "target-field": "Target Field",
    "target-resource": "Target Resource",
    "learn-more": "Learn more",
    "generating-response": "AI assistant is generating the response.",
    "prompt-required": "Prompt is required",
    "api-required": "API key is required",
    "default": "Default",
    "AI-assistant-find-your-key": "Click <link1>here</link1> to learn how to find your key. You can also check OpenAI terms and policies <link2>here</link2>.",
    "constraints": "Constraints",
    "nothing-to-see": "Nothing to see yet",
    "help-resource": {
        "path": "resource",
        "title": "Resource",
        "link": "https://specs.frictionlessdata.io/data-resource/",
        "description": "A simple format to describe and package a single data resource such as a individual table or file."
    },
    "help-resource/name": {
        "path": "resource/name",
        "title": "Name",
        "link": "https://specs.frictionlessdata.io/data-resource/#name",
        "description": "A simple name or identifier to be used for this resource. The name should be slugified e.g sales-data."
    },
    "help-resource/type": {
        "path": "resource/type",
        "title": "Type",
        "link": "https://specs.frictionlessdata.io/data-resource/#metadata-properties",
        "description": "Specifies the type of this resource."
    },
    "help-resource/title": {
        "path": "resource/title",
        "title": "Title",
        "link": "https://specs.frictionlessdata.io/data-resource/#optional-properties",
        "description": "A human-readable title or label for this resource e.g. 'Sales Data'."
    },
    "help-resource/description": {
        "path": "resource/description",
        "title": "Description",
        "link": "https://specs.frictionlessdata.io/data-resource/#optional-properties",
        "description": "A description of this resource. The description MUST be markdown formatted – this also allows for simple plain text as plain text is itself valid markdown."
    },
    "help-resource/mediaType": {
        "path": "resource/mediaType",
        "title": "Media Type",
        "link": "https://specs.frictionlessdata.io/data-resource/#optional-properties",
        "description": "Specifies the media type/mime type of this resource e.g 'text/csv', 'application/vnd.ms-excel' etc."
    },
    "help-resource/path": {
        "path": "resource/path",
        "title": "Path",
        "link": "https://specs.frictionlessdata.io/data-resource/#path-data-in-files",
        "description": "Specifies the path of this resource. It MUST either be a URL or a POSIX path."
    },
    "help-resource/scheme": {
        "path": "resource/scheme",
        "title": "Scheme",
        "link": "https://specs.frictionlessdata.io/data-resource/#url-or-path",
        "description": "Specifies the scheme for loading the file (file, http, ...)."
    },
    "help-resource/format": {
        "path": "resource/format",
        "title": "Format",
        "link": "https://specs.frictionlessdata.io/data-resource/#optional-properties",
        "description": "Specifies the standard file extension for this resource e.g. 'csv', 'xls', 'json' etc"
    },
    "help-resource/encoding": {
        "path": "resource/encoding",
        "title": "Encoding",
        "link": "https://specs.frictionlessdata.io/data-resource/#optional-properties",
        "description": "Specifies the character encoding of this resource e.g. 'UTF-8'. The values should be one of the 'Preferred MIME Names' for a character encoding registered with IANA."
    },
    "help-resource/integrity": {
        "path": "resource/integrity",
        "title": "Integrity",
        "link": "https://specs.frictionlessdata.io/data-resource/#metadata-properties",
        "description": "Checksum details  of this resource."
    },
    "help-resource/integrity/hash": {
        "path": "resource/integrity/hash",
        "title": "Hash",
        "link": "https://specs.frictionlessdata.io/data-resource/#metadata-properties",
        "description": "The MD5 hash for this resource."
    },
    "help-resource/integrity/bytes": {
        "path": "resource/integrity/bytes",
        "title": "Bytes",
        "link": "https://specs.frictionlessdata.io/data-resource/#metadata-properties",
        "description": "Size of the resource file in bytes."
    },
    "help-resource/integrity/fields": {
        "path": "resource/integrity/fields",
        "title": "Fields",
        "link": "https://specs.frictionlessdata.io/data-resource/#metadata-properties",
        "description": "Total fiels in this resource."
    },
    "help-resource/integrity/rows": {
        "path": "resource/integrity/rows",
        "title": "Rows",
        "link": "https://specs.frictionlessdata.io/data-resource/#metadata-properties",
        "description": "Total rows in this resource."
    },
    "help-resource/licenses": {
        "path": "resource/licenses",
        "title": "Licenses",
        "link": "https://specs.frictionlessdata.io/data-package/#licenses",
        "description": "The license(s) under which the resource is provided."
    },
    "help-resource/licenses/name": {
        "path": "resource/licenses/name",
        "title": "Name",
        "link": "https://specs.frictionlessdata.io/data-package/#licenses",
        "description": "The name MUST be an Open Definition license ID e.g. ODC-BY-1.0"
    },
    "help-resource/licenses/path": {
        "path": "resource/licenses/path",
        "title": "Path",
        "link": "https://specs.frictionlessdata.io/data-package/#licenses",
        "description": "A url-or-path string, that is a fully qualified HTTP address, or a relative POSIX path for this license."
    },
    "help-resource/licenses/title": {
        "path": "resource/licenses/title",
        "title": "Title",
        "link": "https://specs.frictionlessdata.io/data-package/#licenses",
        "description": "A human-readable title or label for this license e.g. 'Open Data Commons Public Domain Dedication and License v1.0'."
    },
    "help-resource/contributors": {
        "path": "resource/contributors",
        "title": "Contributors",
        "link": "https://specs.frictionlessdata.io/data-package/#contributors",
        "description": "A name/title of the contributor (name for person, name/title of organization)."
    },
    "help-resource/contributors/title": {
        "path": "resource/contributors/title",
        "title": "Title",
        "link": "https://specs.frictionlessdata.io/data-package/#contributors",
        "description": "Title of the source (e.g. document or organization name)."
    },
    "help-resource/contributors/email": {
        "path": "resource/contributors/email",
        "title": "Email",
        "link": "https://specs.frictionlessdata.io/data-package/#contributors",
        "description": "An email address"
    },
    "help-resource/contributors/path": {
        "path": "resource/contributors/path",
        "title": "Path",
        "link": "https://specs.frictionlessdata.io/data-package/#contributors",
        "description": "A fully qualified http URL pointing to a relevant location online for the contributor."
    },
    "help-resource/contributors/role": {
        "path": "resource/contributors/role",
        "title": "Role",
        "link": "https://specs.frictionlessdata.io/data-package/#contributors",
        "description": "A string describing the role of the contributor."
    },
    "help-resource/sources": {
        "path": "resource/sources",
        "title": "Sources",
        "link": "https://specs.frictionlessdata.io/data-package/#sources",
        "description": "Raw sources for the data resource."
    },
    "help-resource/sources/title": {
        "path": "resource/sources/title",
        "title": "Title",
        "link": "https://specs.frictionlessdata.io/data-package/#sources",
        "description": "Title of the source (e.g. document or organization name)"
    },
    "help-resource/sources/path": {
        "path": "resource/sources/path",
        "title": "Path",
        "link": "https://specs.frictionlessdata.io/data-package/#sources",
        "description": "A url-or-path string, that is a fully qualified HTTP address, or a relative POSIX path."
    },
    "help-resource/sources/email": {
        "path": "resource/sources/email",
        "title": "Email",
        "link": "https://specs.frictionlessdata.io/data-package/#sources",
        "description": "An email address."
    },
    "help-dialect": {
        "path": "dialect",
        "title": "Dialect",
        "link": "https://framework.frictionlessdata.io/docs/framework/dialect.html",
        "description": "File dialect concept give us an ability to manage table header and any details related to specific formats."
    },
    "help-dialect/title": {
        "path": "dialect/title",
        "title": "Title",
        "link": "https://framework.frictionlessdata.io/docs/framework/dialect.html",
        "description": "A human-readable title for this dialect."
    },
    "help-dialect/description": {
        "path": "dialect/description",
        "title": "Description",
        "link": "https://framework.frictionlessdata.io/docs/framework/dialect.html",
        "description": "A brief description of the dialect."
    },
    "help-dialect/type": {
        "path": "dialect/type",
        "title": "Type",
        "link": "https://specs.frictionlessdata.io/csv-dialect/",
        "description": "CSV Dialect defines a simple format to describe the various dialects of CSV files in a language agnostic manner."
    },
    "help-dialect/type/header": {
        "path": "dialect/type/header",
        "title": "Header",
        "link": "https://framework.frictionlessdata.io/docs/framework/dialect.html#header",
        "description": "It's a boolean flag which defaults to True indicating whether the data has a header row or not."
    },
    "help-dialect/type/headerRows": {
        "path": "dialect/type/headerRows",
        "title": "Header Rows",
        "link": "https://framework.frictionlessdata.io/docs/framework/dialect.html#header-rows",
        "description": "It specifies the header row or rows for multiline header."
    },
    "help-dialect/type/commentChar": {
        "path": "dialect/type/commentChar",
        "title": "Comment Char",
        "link": "https://framework.frictionlessdata.io/docs/framework/dialect.html#comment-char",
        "description": "It specifies the char to use to comment the rows."
    },
    "help-dialect/type/headerJoin": {
        "path": "dialect/type/headerJoin",
        "title": "Header Join",
        "link": "https://framework.frictionlessdata.io/docs/framework/dialect.html#header-join",
        "description": "It specifies the header rows to combine, if there are multiple header rows."
    },
    "help-dialect/type/commentRows": {
        "path": "dialect/type/commentRows",
        "title": "Comment Rows",
        "link": "https://framework.frictionlessdata.io/docs/framework/dialect.html#comment-rows",
        "description": "It specifies list of rows to ignore."
    },
    "help-dialect/type/headerCase": {
        "path": "dialect/type/headerCase",
        "title": "Header Case",
        "link": "https://framework.frictionlessdata.io/docs/framework/dialect.html#header-case",
        "description": "It specifies case sensitivity mode. Header is case sensitive by default."
    },
    "help-dialect/format": {
        "path": "dialect/format",
        "title": "Format",
        "link": "https://specs.frictionlessdata.io/csv-dialect/",
        "description": "CSV Dialect defines a simple format to describe the various dialects of CSV files in a language agnostic manner."
    },
    "help-dialect/format/delimiter": {
        "path": "dialect/format/delimiter",
        "title": "Delimiter",
        "link": "https://specs.frictionlessdata.io/csv-dialect/#specification",
        "description": "Specifies the character sequence which should separate fields. (default ',')"
    },
    "help-dialect/format/lineTerminator": {
        "path": "dialect/format/lineTerminator",
        "title": "Line Terminator",
        "link": "https://specs.frictionlessdata.io/csv-dialect/#specification",
        "description": "Specifies the line terminator for the csv file while reading/writing. (default '\r\n')"
    },
    "help-dialect/format/quoteChar": {
        "path": "dialect/format/quoteChar",
        "title": "Quote Char",
        "link": "https://specs.frictionlessdata.io/csv-dialect/#specification",
        "description": "Specifies a one-character string to use as the quoting character. (default '\"')"
    },
    "help-dialect/format/doubleQuote": {
        "path": "dialect/format/doubleQuote",
        "title": "Double Quote",
        "link": "https://specs.frictionlessdata.io/csv-dialect/#specification",
        "description": "Controls the handling of quotes inside fields. (default true)"
    },
    "help-dialect/format/escapeChar": {
        "path": "dialect/format/escapeChar",
        "title": "Escape Char",
        "link": "https://specs.frictionlessdata.io/csv-dialect/#specification",
        "description": "Specifies a one-character string to use for escaping."
    },
    "help-dialect/format/nullSequence": {
        "path": "dialect/format/nullSequence",
        "title": "Null Sequence",
        "link": "https://specs.frictionlessdata.io/csv-dialect/#specification",
        "description": "Specifies the null sequence."
    },
    "help-dialect/format/skipInitialSpace": {
        "path": "dialect/format/skipInitialSpace",
        "title": "Skip Initial Space",
        "link": "https://specs.frictionlessdata.io/csv-dialect/#specification",
        "description": "Specifies how to interpret whitespace which immediately follows a delimiter. (default false)"
    },
    "help-dialect/format/sheet": {
        "path": "dialect/format/sheet",
        "title": "Sheet",
        "link": "https://framework.frictionlessdata.io/docs/formats/excel.html?query=excel#configuration",
        "description": "Specifies name of the sheet from where to read or write data. (default 1)"
    },
    "help-dialect/format/fillMergedCells": {
        "path": "dialect/format/fillMergedCells",
        "title": "Fill Merged Cells",
        "link": "https://framework.frictionlessdata.io/docs/formats/excel.html?query=excel#configuration",
        "description": "Specifies to unmerge and fill all merged cells by the visible value. (default false)"
    },
    "help-dialect/format/preserveFormatting": {
        "path": "dialect/format/preserveFormatting",
        "title": "Preserve Formatting",
        "link": "https://framework.frictionlessdata.io/docs/formats/excel.html?query=excel#configuration",
        "description": "Specifies to preserve text formatting for numeric and temporal cells. (default false)"
    },
    "help-dialect/format/adjustFloatingPointError": {
        "path": "dialect/format/adjustFloatingPointError",
        "title": "Adjust Floating Point Error",
        "link": "https://framework.frictionlessdata.io/docs/formats/excel.html?query=excel#configuration",
        "description": "Specifies to ajust the Excel behavior regarding floating point numbers."
    },
    "help-dialect/format/stringified": {
        "path": "dialect/format/stringified",
        "title": "Stringified",
        "link": "https://framework.frictionlessdata.io/docs/formats/excel.html?query=excel#configuration",
        "description": "Specifies to stringify all cell values. (default false)"
    },
    "help-dialect/format/keys": {
        "path": "dialect/format/keys",
        "title": "keys",
        "link": "https://framework.frictionlessdata.io/docs/formats/json.html?query=json#configuration",
        "description": "Specifies the keys/columns to read from the json resource."
    },
    "help-dialect/format/keyed": {
        "path": "dialect/format/keyed",
        "title": "Keyed",
        "link": "https://framework.frictionlessdata.io/docs/formats/json.html?query=json#configuration",
        "description": "Specifies to return the data as 'key:value' pair. (default false)"
    },
    "help-dialect/format/property": {
        "path": "dialect/format/property",
        "title": "Property",
        "link": "https://framework.frictionlessdata.io/docs/formats/json.html?query=json#configuration",
        "description": "Specifies the path to the attribute in a json file, if it has nested fields."
    },
    "help-schema": {
        "path": "schema",
        "title": "Schema",
        "link": "https://specs.frictionlessdata.io/table-schema/",
        "description": "Table Schema is a specification for providing a schema for tabular data. It includes the expected data type for each value in a column."
    },
    "help-schema/title": {
        "path": "schema/title",
        "title": "Title",
        "link": "https://specs.frictionlessdata.io/table-schema/",
        "description": "A human-readable title."
    },
    "help-schema/description": {
        "path": "schema/description",
        "title": "Description",
        "link": "https://specs.frictionlessdata.io/table-schema/",
        "description": "A description of the schema. The description MUST be markdown formatted – this also allows for simple plain text as plain text is itself valid markdown."
    },
    "help-schema/primaryKey": {
        "path": "schema/primaryKey",
        "title": "Primary Key",
        "link": "https://specs.frictionlessdata.io/table-schema/#primary-key",
        "description": "A primary key is a field or set of fields that uniquely identifies each row in the table."
    },
    "help-schema/missingValues": {
        "path": "schema/missingValues",
        "title": "Missing Values",
        "link": "https://specs.frictionlessdata.io/table-schema/#missing-values",
        "description": "Many datasets arrive with missing data values, either because a value was not collected or it never existed."
    },
    "help-schema/fields": {
        "path": "schema/fields",
        "title": "Fields",
        "link": "https://specs.frictionlessdata.io/table-schema/#descriptor",
        "description": "Fields MUST be an array where each entry in the array is a field descriptor (as defined below)."
    },
    "help-schema/fields/name": {
        "path": "schema/fields/name",
        "title": "Name",
        "link": "https://specs.frictionlessdata.io/table-schema/#name",
        "description": "The field descriptor MUST contain a name property. This property SHOULD correspond to the name of field/column in the data file (if it has a name)"
    },
    "help-schema/fields/type": {
        "path": "schema/fields/type",
        "title": "Type",
        "link": "https://specs.frictionlessdata.io/table-schema/#types-and-formats",
        "description": "String indicating the type of this field."
    },
    "help-schema/fields/format": {
        "path": "schema/fields/format",
        "title": "Format",
        "link": "https://specs.frictionlessdata.io/table-schema/#types-and-formats",
        "description": "String indicating the format of this field."
    },
    "help-schema/fields/missingValues": {
        "path": "schema/fields/missingValues",
        "title": "Missing Values",
        "link": "https://specs.frictionlessdata.io/table-schema/#missing-values",
        "description": "Specifies which string values should be treated as null values."
    },
    "help-schema/fields/rdfType": {
        "path": "schema/fields/rdfType",
        "title": "RDF Type",
        "link": "https://specs.frictionlessdata.io/table-schema/#rich-types",
        "description": "Indicates whether the field is of RDF type."
    },
    "help-schema/fields/title": {
        "path": "schema/fields/title",
        "title": "Title",
        "link": "https://specs.frictionlessdata.io/table-schema/#title",
        "description": "A human-readable title."
    },
    "help-schema/fields/bareNumber": {
        "path": "schema/fields/bareNumber",
        "title": "Bare Number",
        "link": "https://specs.frictionlessdata.io/table-schema/#types-and-formats",
        "description": "A boolean field with a default of true."
    },
    "help-schema/fields/description": {
        "path": "schema/fields/description",
        "title": "Description",
        "link": "https://specs.frictionlessdata.io/table-schema/#description",
        "description": "A description of the field."
    },
    "help-schema/fields/groupChar": {
        "path": "schema/fields/groupChar",
        "title": "Group Char",
        "link": "https://specs.frictionlessdata.io/table-schema/#types-and-formats",
        "description": "A string whose value is used to group digits within the number."
    },
    "help-schema/fields/arrayItem": {
        "path": "schema/fields/arrayItem",
        "title": "Array Item",
        "link": "https://specs.frictionlessdata.io/table-schema/#array",
        "description": "A dictionary that specifies the type and other constraints for the data that will be read in this data type field."
    },
    "help-schema/fields/trueValues": {
        "path": "schema/fields/trueValues",
        "title": "True Values",
        "link": "https://specs.frictionlessdata.io/table-schema/#boolean",
        "description": "Specifies which string values should be treated as true values."
    },
    "help-schema/fields/falseValues": {
        "path": "schema/fields/falseValues",
        "title": "False Values",
        "link": "https://specs.frictionlessdata.io/table-schema/#boolean",
        "description": "Specifies which string values should be treated as false values."
    },
    "help-schema/fields/floatNumber": {
        "path": "schema/fields/floatNumber",
        "title": "Float Number",
        "link": "https://specs.frictionlessdata.io/table-schema/#number",
        "description": "It specifies that the value is a float number."
    },
    "help-schema/fields/decimalChar": {
        "path": "schema/fields/decimalChar",
        "title": "Float Number",
        "link": "https://specs.frictionlessdata.io/table-schema/#number",
        "description": "It specifies the char to be used as decimal character. The default value is '.'"
    },
    "help-schema/fields/minimum": {
        "path": "schema/fields/minimum",
        "title": "Float Minimum",
        "link": "https://specs.frictionlessdata.io/table-schema/#constraints",
        "description": "It specifies a minimum value for a field."
    },
    "help-schema/fields/maximum": {
        "path": "schema/fields/maximum",
        "title": "Float Maximum",
        "link": "https://specs.frictionlessdata.io/table-schema/#constraints",
        "description": "It specifies a maximum value for a field."
    },
    "help-schema/fields/enum": {
        "path": "schema/fields/enum",
        "title": "Enum",
        "link": "https://specs.frictionlessdata.io/table-schema/#constraints",
        "description": "Each cell in this field must exactly match one of the specified values. Please provide comma separated list of values."
    },
    "help-schema/fields/required": {
        "path": "schema/fields/required",
        "title": "Required",
        "link": "https://specs.frictionlessdata.io/table-schema/#constraints",
        "description": "Indicates whether this field cannot be null."
    },
    "help-schema/fields/unique": {
        "path": "schema/fields/unique",
        "title": "Unique",
        "link": "https://specs.frictionlessdata.io/table-schema/#constraints",
        "description": "Specifies all the values for that field MUST be unique."
    },
    "help-schema/fields/minLength": {
        "path": "schema/fields/minLength",
        "title": "Min Length",
        "link": "https://specs.frictionlessdata.io/table-schema/#constraints",
        "description": "An integer that specifies the minimum length of a value."
    },
    "help-schema/fields/maxLength": {
        "path": "schema/fields/maxLength",
        "title": "Max Length",
        "link": "https://specs.frictionlessdata.io/table-schema/#constraints",
        "description": "An integer that specifies the maximum length of a value."
    },
    "help-schema/fields/pattern": {
        "path": "schema/fields/pattern",
        "title": "Target Field",
        "link": "https://specs.frictionlessdata.io/table-schema/#foreign-keys",
        "description": "Name of the referenced field in destination resource."
    },
    "help-schema/foreignKeys": {
        "path": "schema/foreignKeys",
        "title": "Foreign Keys",
        "link": "https://specs.frictionlessdata.io/table-schema/#foreign-keys",
        "description": "A foreign key is a reference where values in a field (or fields) on the table described by this Table Schema connect to values a field (or fields) on this or a separate table"
    },
    "help-schema/foreignKey/sourceField": {
        "path": "schema/foreignKey/sourceField",
        "title": "Source Field",
        "link": "https://specs.frictionlessdata.io/table-schema/#foreign-keys",
        "description": "Name of the field in this resource that form the source part of the foreign key."
    },
    "help-schema/foreignKey/targetField": {
        "path": "schema/foreignKey/targetField",
        "title": "Max Length",
        "link": "https://specs.frictionlessdata.io/table-schema/#constraints",
        "description": "A regular expression that can be used to test field values."
    }
}<|MERGE_RESOLUTION|>--- conflicted
+++ resolved
@@ -1,8 +1,6 @@
 {
-<<<<<<< HEAD
     "uploading": "Uploading",
     "uploaded": "Uploaded",
-=======
     "export-error": "Export error",
     "export-error-message": "An error occurred while exporting the table",
     "select-metadata-format": "Select metadata format to export information about the table",
@@ -10,7 +8,6 @@
     "table-schema-json": "Table Schema (JSON)",
     "export": "Export",
     "export-metadata": "Export Metadata",
->>>>>>> f7cb8a84
     "row-number": "Row Number",
     "found": "found",
     "added": "added",
