--- conflicted
+++ resolved
@@ -13,37 +13,17 @@
   serverUrl?: string
   Error: typeof ClientError
 
-<<<<<<< HEAD
-  constructor(props: { serverUrl?: string } = {}) {
-    this.serverUrl = props.serverUrl
-    this.Error = ClientError
-  }
-
-  async readServerUrl() {
-    return (
-      this.serverUrl ||
-      // @ts-ignore
-      (await window?.opendataeditor?.readServerUrl()) ||
-      settings.SERVER_URL
-    )
-=======
   constructor() {
     this.serverUrl = 'http://localhost:4040'
->>>>>>> c0f4d267
+    this.Error = ClientError
   }
 
   async request<T>(
     path: string,
     props: { [key: string]: any; file?: File; isBytes?: boolean } = {}
   ) {
-<<<<<<< HEAD
-    const serverUrl = await this.readServerUrl()
-    const response = await makeRequest<T>(serverUrl + path, props)
-    return response
-=======
-    return makeRequest(this.serverUrl + path, props)
->>>>>>> c0f4d267
-  }
+    return await makeRequest<T>(this.serverUrl + path, props)
+   }
 
   // Article
 
