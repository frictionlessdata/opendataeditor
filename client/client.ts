--- conflicted
+++ resolved
@@ -12,30 +12,10 @@
 
   // Column
 
-<<<<<<< HEAD
-=======
-  async columnList() {
-    return await makeRequest<{ columns: types.IColumn[] }>('/column/list')
-  }
-
->>>>>>> 019eb659
   async columnRename(props: { path: string; oldName: string; newName: string }) {
     return await makeRequest<Record<string, never>>('/column/rename', props)
   }
 
-<<<<<<< HEAD
-=======
-  // Config
-
-  async configRead(props: Record<string, never> = {}) {
-    return await makeRequest<{ config: types.IConfig }>('/config/read', props)
-  }
-
-  async configWrite(props: { config: types.IConfig }) {
-    return await makeRequest<{ config: types.IConfig }>('/config/write', props)
-  }
-
->>>>>>> 019eb659
   // File
 
   async fileCopy(props: { path: string; toPath?: string; deduplicate?: boolean }) {
@@ -79,19 +59,6 @@
     return await makeRequest<{ path: string }>('/file/move', props)
   }
 
-<<<<<<< HEAD
-=======
-  async filePatch(props: {
-    path: string
-    name?: string
-    type?: string
-    resource?: types.IResource
-    toPath?: string
-  }) {
-    return await makeRequest<{ path: string }>('/file/patch', props)
-  }
-
->>>>>>> 019eb659
   async filePublish(props: { path: string; control: types.IControl }) {
     return await makeRequest<{ url?: string }>('/file/publish', props)
   }
@@ -121,52 +88,8 @@
     return await makeRequest<{ path: string }>('/folder/move', props)
   }
 
-<<<<<<< HEAD
   // Package
 
-=======
-  // Image
-
-  async imageCreate(props: { path: string; prompt?: string; deduplicate?: boolean }) {
-    return await makeRequest<{ path: string }>('/image/create', props)
-  }
-
-  // Json
-
-  async jsonCreate(props: { path: string; data: types.IData; deduplicate?: boolean }) {
-    return await makeRequest<{ path: string }>('/json/create', props)
-  }
-
-  async jsonEdit(props: { path: string; data: types.IData; prompt: string }) {
-    return await makeRequest<{ data: types.IData }>('/json/edit', props)
-  }
-
-  async jsonPatch(props: {
-    path: string
-    data?: types.IData
-    toPath?: string
-    resource?: types.IResource
-  }) {
-    return await makeRequest<{ path: string }>('/json/patch', props)
-  }
-
-  async jsonRead(props: { path: string }) {
-    return await makeRequest<{ data: any }>('/json/read', props)
-  }
-
-  // Map
-
-  async mapCreate(props: { path: string; prompt?: string; deduplicate?: boolean }) {
-    return await makeRequest<{ path: string }>('/map/create', props)
-  }
-
-  // Package
-
-  async packageCreate(props: { path: string; prompt?: string; deduplicate?: boolean }) {
-    return await makeRequest<{ path: string }>('/package/create', props)
-  }
-
->>>>>>> 019eb659
   async packageFetch(props: {
     url: string
     path?: string
@@ -176,36 +99,10 @@
     return await makeRequest<{ path: string }>('/package/fetch', props)
   }
 
-<<<<<<< HEAD
-=======
-  async packagePatch(props: { path: string; data?: types.IData; toPath?: string }) {
-    return await makeRequest<{ path: string }>('/package/patch', props)
-  }
-
->>>>>>> 019eb659
   async packagePublish(props: { path: string; control: types.IControl }) {
     return await makeRequest<{ url: string }>('/package/publish', props)
   }
 
-<<<<<<< HEAD
-=======
-  // Project
-
-  async projectOpen(props: { fullpath: string }) {
-    return await makeRequest<Record<string, never>>('/project/open', props)
-  }
-
-  async projectSync(props: Record<string, never>) {
-    return await makeRequest<{ files: types.IFile[] }>('/project/sync', props)
-  }
-
-  // Resource
-
-  async resourcePatch(props: { path: string; data?: any; toPath?: string }) {
-    return await makeRequest<{ path: string }>('/resource/patch', props)
-  }
-
->>>>>>> 019eb659
   // Table
 
   async tableCount(props: { path: string; valid?: boolean }) {
@@ -253,31 +150,6 @@
 
   // Text
 
-<<<<<<< HEAD
-=======
-  async textCreate(props: {
-    path: string
-    text: string
-    prompt?: string
-    deduplicate?: boolean
-  }) {
-    return await makeRequest<{ path: string }>('/text/create', props)
-  }
-
-  async textEdit(props: { path: string; text: string; prompt: string }) {
-    return await makeRequest<{ text: string }>('/text/edit', props)
-  }
-
-  async textPatch(props: {
-    path: string
-    text?: string
-    resource?: types.IResource
-    toPath?: string
-  }) {
-    return await makeRequest<{ path: string }>('/text/patch', props)
-  }
-
->>>>>>> 019eb659
   async textRead(props: { path: string; size?: number }) {
     return await makeRequest<{ text: string }>('/text/read', props)
   }
