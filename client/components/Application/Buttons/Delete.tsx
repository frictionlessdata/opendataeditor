import Box from '@mui/material/Box'
import DeleteIcon from '@mui/icons-material/Delete'
import IconButton from '../../Parts/Buttons/Icon'
import LightTooltip from '../../Parts/Tooltips/Light'
<<<<<<< HEAD
import { useStore } from '../store'
import { useKeyPress } from 'ahooks'

export default function DeleteButton() {
  const path = useStore((state) => state.path)
  const updateState = useStore((state) => state.updateState)
  useKeyPress(['ctrl.i'], (event) => {
    event.preventDefault()
    if (path) updateState({ dialog: 'deleteFilesFolders' })
=======
import * as store from '@client/store'
import { useKeyPress } from 'ahooks'

export default function DeleteButton() {
  const path = store.useStore((state) => state.path)
  const isFolder = store.useStore(store.getIsFolder)

  const type = isFolder ? 'Folder' : 'File'
  useKeyPress(['ctrl.i'], (event) => {
    event.preventDefault()
    if (path) store.openDialog(`delete${type}`)
>>>>>>> eb9b6d7f
  })

  return (
    <LightTooltip title="Delete file [Ctrl+I]">
      <Box>
        <IconButton
          label="Delete"
          Icon={DeleteIcon}
          disabled={!path}
          variant="text"
          color="warning"
<<<<<<< HEAD
          onClick={() => {
            updateState({ dialog: 'deleteFilesFolders' })
          }}
=======
          onClick={() => store.openDialog(`delete${type}`)}
>>>>>>> eb9b6d7f
        />
      </Box>
    </LightTooltip>
  )
}<|MERGE_RESOLUTION|>--- conflicted
+++ resolved
@@ -2,29 +2,15 @@
 import DeleteIcon from '@mui/icons-material/Delete'
 import IconButton from '../../Parts/Buttons/Icon'
 import LightTooltip from '../../Parts/Tooltips/Light'
-<<<<<<< HEAD
-import { useStore } from '../store'
-import { useKeyPress } from 'ahooks'
-
-export default function DeleteButton() {
-  const path = useStore((state) => state.path)
-  const updateState = useStore((state) => state.updateState)
-  useKeyPress(['ctrl.i'], (event) => {
-    event.preventDefault()
-    if (path) updateState({ dialog: 'deleteFilesFolders' })
-=======
 import * as store from '@client/store'
 import { useKeyPress } from 'ahooks'
 
 export default function DeleteButton() {
   const path = store.useStore((state) => state.path)
-  const isFolder = store.useStore(store.getIsFolder)
 
-  const type = isFolder ? 'Folder' : 'File'
   useKeyPress(['ctrl.i'], (event) => {
     event.preventDefault()
-    if (path) store.openDialog(`delete${type}`)
->>>>>>> eb9b6d7f
+    if (path) store.openDialog('deleteFilesFolders')
   })
 
   return (
@@ -36,13 +22,7 @@
           disabled={!path}
           variant="text"
           color="warning"
-<<<<<<< HEAD
-          onClick={() => {
-            updateState({ dialog: 'deleteFilesFolders' })
-          }}
-=======
-          onClick={() => store.openDialog(`delete${type}`)}
->>>>>>> eb9b6d7f
+          onClick={() => store.openDialog('deleteFilesFolders')}
         />
       </Box>
     </LightTooltip>
