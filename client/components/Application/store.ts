--- conflicted
+++ resolved
@@ -83,14 +83,8 @@
     // Events
 
     onStart: async () => {
-<<<<<<< HEAD
-      const { client, loadConfig, loadFiles } = get()
-=======
       const { client, loadConfig, loadFiles, updateState } = get()
-      updateState({ dialog: 'start' })
-
-      // Wait for the server
->>>>>>> 5f6e7fb5
+
       // @ts-ignore
       const sendFatalError = window?.opendataeditor?.sendFatalError
       let ready = false
@@ -112,17 +106,11 @@
           await delay(delaySeconds * 1000)
         }
       }
-<<<<<<< HEAD
-=======
-
       // Setup project sync polling
       setInterval(async () => {
         const { files } = await client.projectSync({})
         updateState({ files })
       }, settings.PROJECT_SYNC_INTERVAL_MILLIS)
-
-      updateState({ dialog: undefined })
->>>>>>> 5f6e7fb5
     },
     onFileCreate: async (paths) => {
       const { loadFiles, selectFile } = get()
