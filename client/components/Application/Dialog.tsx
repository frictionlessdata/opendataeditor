--- conflicted
+++ resolved
@@ -1,9 +1,6 @@
 import * as store from '@client/store'
-<<<<<<< HEAD
 import AddEmptyFolderDialog from './Dialogs/AddEmptyFolder'
 import { AssistantDialog } from './Dialogs/Assistant'
-=======
->>>>>>> 08a30140
 import CloseWithUnsavedChangesDialog from './Dialogs/CloseWithUnsavedChanges'
 import ConfigDialog from './Dialogs/Config'
 import { CreateFolderDialog } from './Dialogs/CreateFolder'
@@ -28,12 +25,8 @@
 }
 
 const DIALOGS = {
-<<<<<<< HEAD
   addEmptyFolder: AddEmptyFolderDialog,
   assistant: AssistantDialog,
-=======
-  addEmptyFolder: CreateFolderDialog,
->>>>>>> 08a30140
   closeWithUnsavedChanges: CloseWithUnsavedChangesDialog,
   config: ConfigDialog,
   configProject: ConfigDialog,
