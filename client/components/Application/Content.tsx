--- conflicted
+++ resolved
@@ -7,16 +7,12 @@
 import Text from '../Controllers/Text'
 import SpinnerCard from '../Parts/Cards/Spinner'
 import * as store from '@client/store'
-<<<<<<< HEAD
-=======
-import { client } from '@client/client'
 import { styled } from '@mui/material/styles'
 import Typography from '@mui/material/Typography'
 import CardContent from '@mui/material/CardContent'
 import Card from '@mui/material/Card'
 import SimpleButton from '../Parts/Buttons/SimpleButton'
 import emptyContentScreenImg from '../../assets/empty_screen.png'
->>>>>>> 36333e73
 
 export default function Content() {
   const record = store.useStore((state) => state.record)
