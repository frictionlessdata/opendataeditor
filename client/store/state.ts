--- conflicted
+++ resolved
@@ -169,12 +169,7 @@
 
 export type IDialog =
   | 'addEmptyFolder'
-<<<<<<< HEAD
-=======
   | 'assistant'
-  | 'config'
-  | 'configProject'
->>>>>>> 019eb659
   | 'copyFile'
   | 'copyFolder'
   | 'create'
