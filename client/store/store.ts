import { IState, initialState } from './state'
import { enableMapSet, setAutoFreeze } from 'immer'
// @ts-ignore
import { merge } from 'merge-anything'
import { create } from 'zustand'
import { devtools, persist } from 'zustand/middleware'
import { immer } from 'zustand/middleware/immer'

enableMapSet()

// TODO: Remove when a better solution that works for metadata editors are found
<<<<<<< HEAD
=======
// We use zustand with immer to make store manipulations easier but
// immer freezes all the objects that go through the store.
// This means that when we pass e.g. resource object to the Resource Editor
// it can't be updated.
>>>>>>> 7f48691b
setAutoFreeze(false)

const NAME = 'opendataeditor'

export const useStore = create<IState>()(
  persist(
    immer(
      devtools(() => initialState, {
        name: NAME,
        serialize: { options: { map: true, set: true } },
      })
    ),
    {
      name: NAME,
      merge: (persisted, current) => merge(current, persisted) as IState,
      // Any parts of the state can be persisted (currently, none are)
      partialize: () => ({}),
    }
  )
)

export function createSelector<T>(selector: (state: IState) => T) {
  return (state: IState) => selector(state)
}

export const getState = useStore.getState

export function setState(
  title: string,
  patch: Parameters<(typeof useStore)['setState']>[0]
) {
  return useStore.setState(patch, false, title)
}

export function resetState() {
  return useStore.setState(initialState, false)
}<|MERGE_RESOLUTION|>--- conflicted
+++ resolved
@@ -9,13 +9,10 @@
 enableMapSet()
 
 // TODO: Remove when a better solution that works for metadata editors are found
-<<<<<<< HEAD
-=======
 // We use zustand with immer to make store manipulations easier but
 // immer freezes all the objects that go through the store.
 // This means that when we pass e.g. resource object to the Resource Editor
 // it can't be updated.
->>>>>>> 7f48691b
 setAutoFreeze(false)
 
 const NAME = 'opendataeditor'
