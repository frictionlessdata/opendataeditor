--- conflicted
+++ resolved
@@ -35,13 +35,9 @@
         state.error = result
       })
     }
+  }
 
-<<<<<<< HEAD
-  await onFileDeleted([result.path])
-=======
-    onFileDelete(path)
-  }
->>>>>>> 47d43bb5
+  await onFileDeleted(paths)
 }
 
 export async function moveFolder(path: string, toPath: string) {
