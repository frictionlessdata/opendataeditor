{
  "name": "opendataeditor",
  "license": "MIT",
  "version": "1.2.0",
  "productName": "Open Data Editor",
  "author": "Open Knowledge Foundation",
  "description": "Data management for humans",
  "homepage": "https://opendataeditor.org",
  "main": "build/desktop/index.js",
  "engines": {
    "node": "^20.0.0",
    "npm": "^10.0.0"
  },
  "publishConfig": {
    "access": "public",
    "registry": "https://registry.npmjs.org/"
  },
  "repository": {
    "type": "git",
    "url": "git+https://github.com/okfn/opendataeditor.git"
  },
  "bugs": {
    "url": "https://github.com/okfn/opendataeditor/issues"
  },
  "scripts": {
    "build": "electron-vite build",
    "dist": "electron-builder",
    "coverage": "sensible-browser coverage/index.html",
    "desktop": "electron-vite dev",
    "format": "prettier --write \"client/**/*.ts*\" && eslint --fix \"client/**/*.ts*\"",
    "lint": "prettier --check \"client/**/*.ts*\" && eslint \"client/**/*.ts*\"",
    "prepare": "husky install",
    "preview": "electron-vite dev",
    "release": "electron-builder --publish always",
    "start": "vite --port 8080",
    "spec": "vitest run",
    "test": "npm run lint && npm run type && npm run spec",
    "type": "tsc",
    "update": "ncu -u",
    "wdio": "wdio run ./wdio.conf.ts"
  },
  "dependencies": {
    "@electron-toolkit/utils": "2.0.1",
    "@emotion/react": "11.11.1",
    "@emotion/styled": "11.11.0",
    "@fontsource-variable/hanken-grotesk": "^5.0.21",
    "@inovua/reactdatagrid-community": "5.10.1",
    "@monaco-editor/react": "4.5.1",
    "@mui/icons-material": "5.14.1",
    "@mui/material": "5.14.2",
    "@mui/system": "5.14.1",
    "@mui/x-date-pickers": "6.10.1",
    "@mui/x-tree-view": "6.0.0-alpha.4",
    "ahooks": "3.7.8",
    "classnames": "2.3.2",
    "dayjs": "1.11.9",
    "delay": "6.0.0",
    "electron-log": "4.4.8",
    "fast-deep-equal": "3.1.3",
    "immer": "10.1.1",
    "js-yaml": "4.1.0",
    "lodash": "4.17.21",
    "merge-anything": "6.0.2",
    "react": "18.2.0",
    "react-dom": "18.2.0",
    "react-error-boundary": "4.0.11",
    "reselect": "4.1.8",
    "tiny-invariant": "1.3.3",
    "toml": "3.0.0",
    "ts-essentials": "9.3.2",
    "validator": "13.9.0",
    "valtio": "2.1.2",
    "zustand": "4.5.2"
  },
  "devDependencies": {
    "@modyfi/vite-plugin-yaml": "1.1.0",
    "@types/js-yaml": "4.0.5",
    "@types/lodash": "4.14.195",
    "@types/react": "18.2.16",
    "@types/react-dom": "18.2.7",
    "@types/shelljs": "0.8.12",
    "@types/validator": "13.7.17",
    "@typescript-eslint/eslint-plugin": "6.7.3",
    "@typescript-eslint/parser": "6.7.3",
    "@vitejs/plugin-react": "4.3.1",
    "@vitest/coverage-v8": "1.6.0",
    "@wdio/cli": "^8.39.1",
    "@wdio/local-runner": "^8.39.1",
    "@wdio/mocha-framework": "^8.39.0",
    "@wdio/spec-reporter": "^8.39.0",
    "concurrently": "8.2.0",
    "electron": "31.3.0",
    "electron-builder": "^25.0.5",
    "electron-updater": "6.2.1",
    "electron-vite": "2.1.0",
    "eslint": "8.45.0",
    "husky": "8.0.3",
    "jsdom": "24.1.0",
    "npm-check-updates": "16.10.16",
    "prettier": "3.0.0",
<<<<<<< HEAD
=======
    "react": "18.2.0",
    "react-dom": "18.2.0",
    "react-error-boundary": "4.0.11",
    "react-leaflet": "4.2.1",
    "react-markdown": "9.0.1",
    "react-vega": "7.6.0",
    "reselect": "4.1.8",
    "tiny-invariant": "1.3.3",
    "topojson-client": "3.1.0",
    "ts-essentials": "9.3.2",
>>>>>>> 019eb659
    "ts-node": "^10.9.2",
    "typescript": "5.2.2",
    "vite": "5.3.1",
    "vitest": "1.6.0",
    "wdio-electron-service": "^6.6.1"
  },
  "prettier": {
    "semi": false,
    "singleQuote": true,
    "trailingComma": "es5",
    "printWidth": 90
  },
  "eslintConfig": {
    "extends": [
      "eslint:recommended",
      "plugin:@typescript-eslint/recommended"
    ],
    "parser": "@typescript-eslint/parser",
    "plugins": [
      "@typescript-eslint"
    ],
    "ignorePatterns": [
      "build/",
      "coverage/"
    ],
    "root": true,
    "rules": {
      "no-empty": "off",
      "@typescript-eslint/ban-ts-comment": "off",
      "@typescript-eslint/no-explicit-any": "off",
      "@typescript-eslint/no-non-null-asserted-optional-chain": "off"
    }
  }
}<|MERGE_RESOLUTION|>--- conflicted
+++ resolved
@@ -98,19 +98,6 @@
     "jsdom": "24.1.0",
     "npm-check-updates": "16.10.16",
     "prettier": "3.0.0",
-<<<<<<< HEAD
-=======
-    "react": "18.2.0",
-    "react-dom": "18.2.0",
-    "react-error-boundary": "4.0.11",
-    "react-leaflet": "4.2.1",
-    "react-markdown": "9.0.1",
-    "react-vega": "7.6.0",
-    "reselect": "4.1.8",
-    "tiny-invariant": "1.3.3",
-    "topojson-client": "3.1.0",
-    "ts-essentials": "9.3.2",
->>>>>>> 019eb659
     "ts-node": "^10.9.2",
     "typescript": "5.2.2",
     "vite": "5.3.1",
