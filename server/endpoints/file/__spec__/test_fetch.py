from pathlib import Path

import pytest

from server import models
from server.fixtures import folder1, not_secure, url1, url1bytes, url1name

# Action

<<<<<<< HEAD
=======

>>>>>>> f7cb8a84
@pytest.mark.skip(reason="Pytest-vcr new version bug")
@pytest.mark.vcr
def test_server_file_fetch(client):
    client("/file/fetch", url=url1)
    assert client("/file/read", path=url1name).bytes == url1bytes
    assert client("/file/list").files == [
        models.File(path=url1name, type="table", name="table", errors=0),
    ]

<<<<<<< HEAD
=======

>>>>>>> f7cb8a84
@pytest.mark.skip(reason="Pytest-vcr new version bug")
@pytest.mark.vcr
def test_server_file_fetch_to_folder(client):
    client("/folder/create", path=folder1)
    path = client("/file/fetch", url=url1, folder=folder1).path
    assert path == str(Path(folder1) / url1name)
    assert client("/file/read", path=path).bytes == url1bytes
    assert client("/file/list").files == [
        models.File(path=folder1, type="folder"),
        models.File(path=path, type="table", name="table", errors=0),
    ]


@pytest.mark.parametrize("path", not_secure)
def test_server_file_fetch_security(client, path):
    with pytest.raises(Exception):
        client("/file/fetch", url=url1, folder=path)<|MERGE_RESOLUTION|>--- conflicted
+++ resolved
@@ -7,10 +7,7 @@
 
 # Action
 
-<<<<<<< HEAD
-=======
 
->>>>>>> f7cb8a84
 @pytest.mark.skip(reason="Pytest-vcr new version bug")
 @pytest.mark.vcr
 def test_server_file_fetch(client):
@@ -20,10 +17,7 @@
         models.File(path=url1name, type="table", name="table", errors=0),
     ]
 
-<<<<<<< HEAD
-=======
 
->>>>>>> f7cb8a84
 @pytest.mark.skip(reason="Pytest-vcr new version bug")
 @pytest.mark.vcr
 def test_server_file_fetch_to_folder(client):
